--- conflicted
+++ resolved
@@ -170,7 +170,6 @@
     msg = f"Using aiohttp, Downloading from {url}"
     logger.info(msg)
     
-<<<<<<< HEAD
     timeout = aiohttp.ClientTimeout(total=download_timeout_seconds, connect=connect_timeout_seconds)
     import requests
     async with aiohttp.ClientSession(timeout=timeout) as session:
@@ -191,13 +190,7 @@
     logger.info(msg)
     return output_file
 
-=======
-    return await asyncio.to_thread(
-        _download_file,
-        url=url, output_file=output_file, timeout_seconds=timeout_seconds, chunk_size=chunk_size
-    )
-    
->>>>>>> 2dbf4b56
+
 async def stage_and_download(
         result_table: Row,
         output_dir: Path,
